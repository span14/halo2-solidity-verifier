--- conflicted
+++ resolved
@@ -4,11 +4,7 @@
 edition = "2021"
 
 [dependencies]
-<<<<<<< HEAD
 halo2_proofs = { git = "https://github.com/span14/halo2", branch="ezkl_ecc" }
-=======
-halo2_proofs = { git = "https://github.com/zkonduit/halo2", branch="ac/lookup-modularity" }
->>>>>>> cf9a3128
 askama = { version = "0.12.0", features = ["config"], default-features = false }
 hex = "0.4.3"
 ruint = "1.8.0"
@@ -24,11 +20,7 @@
 [dev-dependencies]
 rand = "0.8.5"
 revm = "3.3.0"
-<<<<<<< HEAD
 halo2_maingate  = { git = "https://github.com/span14/halo2wrong", branch = "ezkl", package = "maingate" }
-=======
-halo2_maingate  = { git = "https://github.com/zkonduit/halo2wrong", branch = "ac/chunked-mv-lookup", package = "maingate" }
->>>>>>> cf9a3128
 
 [features]
 default = []
